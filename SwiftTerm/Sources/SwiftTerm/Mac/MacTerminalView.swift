--- conflicted
+++ resolved
@@ -794,10 +794,8 @@
     
     func updateCursorPosition()
     {
-<<<<<<< HEAD
-        let lineOrigin = CGPoint(x: 0, y: frame.height - (cellDimension.height * (CGFloat(terminal.buffer.y - terminal.buffer.yDisp + 1))))
-        caretView.frame.origin = CGPoint(x: lineOrigin.x + (cellDimension.width * CGFloat(terminal.buffer.x)), y: lineOrigin.y)
-=======
+        //let lineOrigin = CGPoint(x: 0, y: frame.height - (cellDimension.height * (CGFloat(terminal.buffer.y - terminal.buffer.yDisp + 1))))
+        //caretView.frame.origin = CGPoint(x: lineOrigin.x + (cellDimension.width * CGFloat(terminal.buffer.x)), y: lineOrigin.y)
         let buffer = terminal.buffer
         let vy = buffer.yBase + buffer.y
         
@@ -807,10 +805,9 @@
         } else {
             addSubview(caretView)
         }
-        let lineOrigin = CGPoint(x: 0, y: frame.height - (lineHeight * (CGFloat(buffer.y-(buffer.yDisp-buffer.yBase)+1))))
-        caretView.frame.origin = CGPoint(x: lineOrigin.x + (cellWidth * CGFloat(buffer.x)), y: lineOrigin.y)
->>>>>>> 528f8662
-    }
+        let lineOrigin = CGPoint(x: 0, y: frame.height - (cellDimension.height * (CGFloat(buffer.y-(buffer.yDisp-buffer.yBase)+1))))
+        caretView.frame.origin = CGPoint(x: lineOrigin.x + (cellDimension.width * CGFloat(buffer.x)), y: lineOrigin.y)
+   }
 
     private func drawRunAttributes(_ attributes: [NSAttributedString.Key : Any], glyphPositions positions: [CGPoint], in currentContext: CGContext) {
       currentContext.saveGState()
